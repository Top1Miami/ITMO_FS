--- conflicted
+++ resolved
@@ -36,7 +36,6 @@
     VDM = filters.VDM()  # TODO: probably not a filter
 
     @staticmethod
-<<<<<<< HEAD
     def spearman_corr(X, y):
         n = X.shape[0]
         c = 6 / (n * (n - 1) * (n + 1))
@@ -48,22 +47,11 @@
         x_dev = X - np.mean(X, axis=0)
         y_dev = y - np.mean(y)
         sum_dev = x_dev.T.dot(y_dev)
-=======
-    def spearman_corr(x, y):
-        n = x.shape[0]
-        c = 6 / (n * (n - 1) * (n + 1))
-        dif = x - np.vstack(tuple([y] * x.shape[1])).T
-        return 1 - c * np.sum(dif * dif, axis=0)
-
-    @staticmethod
-    def pearson_corr(x, y):
-        x_dev = x - np.mean(x, axis=0)
-        y_dev = y - np.mean(y)
-        sum_dev = y_dev.dot(x_dev)
->>>>>>> 3f919bc2
         sq_dev_x = x_dev * x_dev
         sq_dev_y = y_dev * y_dev
         return sum_dev / np.sqrt(np.sum(sq_dev_y) * np.sum(sq_dev_x))
+
+
 
 
 # print(DefaultMeasures.SpearmanCorrelation)
