import numpy as np


def spearman_corr(x, y):
    # n = x.shape[0]
    # c = 6 / (n * (n - 1) * (n + 1))
    #
    # dif = x - np.vstack(tuple([y] * x.shape[1])).T
    # return 1 - c * np.sum(dif * dif, axis=0)

    x_dev = x - np.mean(x, axis=0)
    y_dev = y - np.mean(y)
    sum_dev = y_dev.dot(x_dev)
    sq_dev_x = x_dev * x_dev
    sq_dev_y = y_dev * y_dev
    return sum_dev / np.sqrt(np.sum(sq_dev_y) * np.sum(sq_dev_x))


<<<<<<< HEAD
class SpearmanCorrelationFilter:
    __features = {}

    ##todo theory and comments
    def __init__(self):
        pass
=======
class SpearmanCorrelationFilter(object):
    feature_scores = {}

    ##todo theory and comments
    def __init__(self, cutting_rule):
        self.__cutting_rule = cutting_rule
>>>>>>> df5cfad0

    def run(self, x, y, feature_names=None):
        try:
            feature_names = x.columns
        except AttributeError:
            if feature_names is None:
                feature_names = list(range(x.shape[1]))
        # check_features(feature_names, x.shape[1])
<<<<<<< HEAD
        result = spearmen_corr(x, y)
        self.__features = dict(zip(feature_names, result))
        return self.__features
        #return dict([i for i in self.__features.items() if i[1] > self.__border])
=======
        result = spearman_corr(x, y)
        self.feature_scores = dict(zip(feature_names, result))
        return self.__cutting_rule(self.feature_scores)

    def __repr__(self):
        return "Spearman correlation with rule {}".format(self.__cutting_rule)
>>>>>>> df5cfad0
<|MERGE_RESOLUTION|>--- conflicted
+++ resolved
@@ -16,21 +16,14 @@
     return sum_dev / np.sqrt(np.sum(sq_dev_y) * np.sum(sq_dev_x))
 
 
-<<<<<<< HEAD
-class SpearmanCorrelationFilter:
-    __features = {}
 
-    ##todo theory and comments
-    def __init__(self):
-        pass
-=======
 class SpearmanCorrelationFilter(object):
     feature_scores = {}
 
     ##todo theory and comments
     def __init__(self, cutting_rule):
         self.__cutting_rule = cutting_rule
->>>>>>> df5cfad0
+
 
     def run(self, x, y, feature_names=None):
         try:
@@ -39,16 +32,10 @@
             if feature_names is None:
                 feature_names = list(range(x.shape[1]))
         # check_features(feature_names, x.shape[1])
-<<<<<<< HEAD
-        result = spearmen_corr(x, y)
-        self.__features = dict(zip(feature_names, result))
-        return self.__features
-        #return dict([i for i in self.__features.items() if i[1] > self.__border])
-=======
+
         result = spearman_corr(x, y)
         self.feature_scores = dict(zip(feature_names, result))
         return self.__cutting_rule(self.feature_scores)
 
     def __repr__(self):
-        return "Spearman correlation with rule {}".format(self.__cutting_rule)
->>>>>>> df5cfad0
+        return "Spearman correlation with rule {}".format(self.__cutting_rule)