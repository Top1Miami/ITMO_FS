import datetime
import unittest

import pandas as pd
from sklearn.datasets import make_classification, make_regression
from sklearn.metrics import f1_score
from sklearn.model_selection import train_test_split
from sklearn.svm import SVC
from sklearn.utils.estimator_checks import check_estimator
from ITMO_FS.ensembles import WeightBased
from ITMO_FS.filters import *
from ITMO_FS.hybrid.Melif import Melif
from ITMO_FS.utils import test_scorer


class MyTestCase(unittest.TestCase):
    wide_classification = make_classification(n_features=2000, n_informative=100, n_redundant=500)
    tall_classification = make_classification(n_samples=50000, n_features=100, n_informative=23, n_redundant=30)
    wide_regression = make_regression(n_features=2000, n_informative=100)
    tall_regression = make_regression(n_samples=50000, n_features=200, n_informative=50)
    filters = [UnivariateFilter(gini_index),
               UnivariateFilter(pearson_corr),
               UnivariateFilter(spearman_corr)]

    estimator = SVC(random_state=42)
    ensemble = WeightBased(filters)

<<<<<<< HEAD
    melif = Melif(estimator, select_k_best(1500), ensemble, scorer=f1_score, verbose=True)
=======
    melif = Melif(ensemble, f1_score, verbose=False)
>>>>>>> 89ece709

    def test_wide(self):
        data, target = self.wide_classification[0], self.wide_classification[1]

        train_data, test_data, train_target, test_target = train_test_split(data, target)
        self.melif.fit(train_data, train_target)

        print(f1_score(test_target, self.melif.predict(test_data)))

    def test_wide_pd(self):
        data, target = pd.DataFrame(self.wide_classification[0]), pd.DataFrame(self.wide_classification[1])
        train_data, test_data, train_target, test_target = train_test_split(data, target)
        self.melif.fit(train_data, train_target)
        print(f1_score(test_target, self.melif.predict(test_data)))

    def test_R(self):
        data = pd.read_csv('C:\\Users\\SomaC\\PycharmProjects\\machinka\\mlrcheck\\boston_corrected.csv')
        target = 'class'
        features = data.loc[:, data.columns != 'b'].columns
        # data[target]=data[target].apply(lambda x: 0 if x<=0 else 1)
        ks = [int(i * 500) for i in [0.1, 0.2, 0.3, 0.4, 0.5, 0.6, 0.7, 0.8, 0.9, 1]]
        print()
        for j in ks:
            print('|' + str(j) + '|')
            start = datetime.datetime.now()
            f = UnivariateFilter(pearson_corr, select_k_best(j))
            f.fit(data[features], data[target])
            print('|', datetime.datetime.now() - start, '|')
            start = datetime.datetime.now()
            f = UnivariateFilter(spearman_corr, select_k_best(j))
            f.fit(data[features], data[target])
            print('|', datetime.datetime.now() - start, '|')
            # start = datetime.datetime.now()
            # f = UnivariateFilter(chi2_measure, select_k_best(j))
            # f.fit(data[features], data[target])
            # print('|', datetime.datetime.now() - start, '|')
            start = datetime.datetime.now()
            f = UnivariateFilter(information_gain, select_k_best(j))
            f.fit(data[features], data[target])
            print('|', datetime.datetime.now() - start, '|')

    def test_est(self):
        melif = Melif(self.estimator, select_k_best(2), self.ensemble, scorer=test_scorer)
        check_estimator(melif)


if __name__ == '__main__':
    unittest.main()<|MERGE_RESOLUTION|>--- conflicted
+++ resolved
@@ -25,11 +25,9 @@
     estimator = SVC(random_state=42)
     ensemble = WeightBased(filters)
 
-<<<<<<< HEAD
     melif = Melif(estimator, select_k_best(1500), ensemble, scorer=f1_score, verbose=True)
-=======
-    melif = Melif(ensemble, f1_score, verbose=False)
->>>>>>> 89ece709
+
+
 
     def test_wide(self):
         data, target = self.wide_classification[0], self.wide_classification[1]
